--- conflicted
+++ resolved
@@ -210,11 +210,6 @@
                     det_time, _, _ = veh.get_arr_sched()
                     if veh.current_state[1] <= 0.:  # distance from stop bar (m)
                         dep_time, _, _ = veh.get_dep_sched()
-<<<<<<< HEAD
-=======
-                        # if dep_time != 0:
-                        #    if dep_time < elapsed_time:  # record/remove departure
->>>>>>> bfccf693
                         last_veh_indx_to_remove += 1
                         intersection._inter_config_params.get('print_commandline') and print(
                             '/// ' + veh.map_veh_type2str(veh.veh_type) + ':' + veh.ID + '@({:>4.1f} s)'.format(
@@ -316,16 +311,11 @@
             self.full_traj_csv_file.flush()
         else:
             self.full_traj_csv_file = None
-<<<<<<< HEAD
         
         self.time_since_last_arrival = 0
     
     def get_time_since_last_arrival(self, current_time):
         return current_time - self.time_since_last_arrival
-=======
-
-        self.time_of_last_arrival = 0
->>>>>>> bfccf693
 
     def get_traffic_info(self, lanes, simulation_time, intersection):
         """
