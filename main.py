--- conflicted
+++ resolved
@@ -115,12 +115,6 @@
             if (args.mode == "sim" and (traffic.last_veh_arr() and lanes.all_served(num_lanes))) or \
                     (args.mode == "realtime" and (args.run_duration < elapsed_time)):
                 if args.do_logging:
-<<<<<<< HEAD
-                    
-=======
-                    # TODO: FIX REALTIME LOGGING
-
->>>>>>> bfccf693
                     # elapsed_process_time = perf_counter() - t_start
                     # timer.log_time_stats(sc, inter_name, start_time_stamp, elapsed_process_time, )  # log timings
                     if args.mode == "sim":
