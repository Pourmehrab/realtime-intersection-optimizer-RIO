#!/usr/bin/python3

####################################
# File name: main.py               #
# Author: Mahmoud Pourmehrab       #
# Email: pourmehrab@gmail.com      #
# Last Modified: Apr/24/2018       #
####################################



def run_avian(inter_name, method, sc, start_time_stamp, tester):
    """
    .. note::
        - Trajectories must end at the stop bar, i.e. the distance to stop bar converges to zero, even if they are temporarily assigned.
        - list all the other assumptions here...

    :param inter_name: intersection name
    :type inter_name: str
    :param method: pretimed, GA, ...
    :type method: str
    :param sc: scenario number (*should match the appendix of the input CSV filename*)
    :type sc: int
    :param start_time_stamp: The UTC time stamp to name the CSV files

    :Author:
        Mahmoud Pourmehrab <pourmehrab@gmail.com>
    :Date:
        April-2018
    :Organization:
        University of Florida
    """
    intersection = Intersection(inter_name)

    lanes = Lanes(intersection)

    # load entire traffic generated in CSV file
    traffic = Traffic(intersection, sc, start_time_stamp)

    # get the time when first vehicle shows up
    first_detection_time = traffic.get_first_detection_time()

    # Set the signal control method
    if method == "GA":
        # define what subset of phase-lane incidence matrix should be used
        # minimal set of phase indices to cover all movements (17, 9, 8, 15) for 13th16th intersection
        # NOTE TEH SET OF ALLOWABLE PHASE ARRAY IS ZERO-BASED (not like what inputted in data.py)
        signal = GA_SPaT(first_detection_time, intersection, sc, start_time_stamp)
    elif method == "pretimed":
        signal = Pretimed(first_detection_time, intersection, sc, start_time_stamp)

    trajectory_planner = TrajectoryPlanner(intersection)

    # set the start time to it
    time_keeper = TimeKeeper(first_detection_time)

    # here we start doing optimization for all scenarios included in the CSV file
    if intersection._general_params.get('log_csv'):
        t_start = perf_counter()  # to measure total run time (IS NOT THE SIMULATION TIME)

    while True:  # stops when all rows of CSV are processed (a break statement controls this)
        simulation_time = time_keeper.clock  # gets current simulation clock
        if intersection._general_params.get('print_commandline'):
            print("\n################################# CLOCK: {:>5.1f} SEC #################################".format(
                simulation_time))

        # UPDATE VEHICLES
        # remove/record served vehicles and phases
        traffic.serve_update_at_stop_bar(lanes, simulation_time, intersection)
        # add/update vehicles
        traffic.update_vehicles_info(lanes, simulation_time, intersection)
        # update earliest departure schedule
        lanes.refresh_earliest_departure_times(lanes, intersection)
        # update SPaT
        signal.update_SPaT(intersection, simulation_time, sc)

        # update space mean speed
        volumes = traffic.get_volumes(lanes, intersection)
        critical_volume_ratio = 3_600 * volumes.max() / intersection._general_params.get('min_headway')

        # DO SIGNAL OPTIMIZATION
        signal.solve(lanes, intersection, critical_volume_ratio, trajectory_planner, tester)

        num_lanes = intersection._general_params.get('num_lanes')
        if tester is not None:
            tester.test_departure_of_trj(lanes, intersection, [0] * num_lanes, lanes.last_vehicle_indx)

        # MOVE SIMULATION FORWARD
        if traffic.last_veh_arrived() and lanes.all_served(num_lanes):
            if intersection._general_params.get('log_csv'):
                elapsed_time = perf_counter() - t_start  # THIS IS NOT SIMULATION TIME! IT'S JUST FOR TIMING THE ALGORITHM
                traffic.set_elapsed_sim_time(elapsed_time)
                if intersection._general_params.get('print_commandline'):
                    print("\n### ELAPSED TIME: {:>5d} ms ###".format(int(1000 * elapsed_time)))

                # save the csv which has travel time column appended
                traffic.save_veh_level_csv(inter_name, start_time_stamp)

            if intersection._general_params.get('log_csv'):
                traffic.close_trj_csv()  # cus this is written line by line
                signal.close_sig_csv()
            return  # this halts the program

        else:  # this is the last scenario but still some vehicles have not been served
            time_keeper.next_sim_step()


if __name__ == "__main__":
    # IMPORT NECESSARY PACKAGES
    import sys, os
    from datetime import datetime
    from time import perf_counter

    from src.time_keeper import TimeKeeper
    from src.intersection import Intersection, Lanes, Traffic, TrajectoryPlanner
<<<<<<< HEAD

=======
    from src.sig_ctrl_interface import snmp_phase_ctrl
>>>>>>> b260582c
    # Signal Optimizers
    from src.signal import GA_SPaT, Pretimed

    # testing
    try:
        from test.unit_tests import SimTest

        tester = SimTest()
        tester.py_version_test()
        tester.arguments_check()
    except ModuleNotFoundError:
        tester = None

    print("Interpreter Information")
    print("Python Path: ", sys.executable)
    print("Python Version: ", sys.version)

    inter_name, method, run_mode = sys.argv[1], sys.argv[2], sys.argv[3]
    if not os.path.isdir('./log/' + inter_name):
        os.mkdir('./log/' + inter_name)

    if run_mode == 'simulation':
        print(
            "\n################################# CLOCK: {:>5.1f} SEC #################################".format(0.0))
        start_time_stamp = datetime.now().strftime('%m-%d-%Y_%H:%M:%S')  # only for naming the CSV files
        for sc in range(1, 45 + 1):
            run_avian(inter_name, method, sc, start_time_stamp, tester)
            print('scenario {:>4d} finished.'.format(sc))
    elif run_mode == 'realtime':
        raise Exception('real-time mode is not available yet.')

    print("\nProgram Terminated.")<|MERGE_RESOLUTION|>--- conflicted
+++ resolved
@@ -113,11 +113,6 @@
 
     from src.time_keeper import TimeKeeper
     from src.intersection import Intersection, Lanes, Traffic, TrajectoryPlanner
-<<<<<<< HEAD
-
-=======
-    from src.sig_ctrl_interface import snmp_phase_ctrl
->>>>>>> b260582c
     # Signal Optimizers
     from src.signal import GA_SPaT, Pretimed
 
